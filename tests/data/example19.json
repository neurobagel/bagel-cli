{
  "participant_id": {
    "Description": "A participant ID",
    "Annotations": {
      "IsAbout": {
        "TermURL": "nb:ParticipantID",
        "Label": "Unique participant identifier"
      },
      "VariableType": "Identifier"
    }
  },
  "session_id": {
    "Description": "A session ID",
    "Annotations": {
      "IsAbout": {
        "TermURL": "nb:SessionID",
        "Label": "Unique session identifier"
      },
      "VariableType": "Identifier"
    }
  },
  "group": {
    "Description": "Group variable",
    "Levels": {
      "PD": "Parkinson's disease",
      "CTRL": "Control subject"
    },
    "Annotations": {
      "IsAbout": {
        "TermURL": "nb:SubjectGroup",
        "Label": "Study subject group"
      },
      "Levels": {
        "CTRL": {
          "TermURL": "ncit:C94342",
          "Label": "Healthy Control"
        }
      },
<<<<<<< HEAD
      "VariableType": "Categorical"
=======
      "MissingValues": ["PD"]
>>>>>>> 82a36a05
    }
  },
  "primary_diag": {
    "Description": "Primary diagnosis at baseline visit",
    "Levels": {
      "GAD": "Generalized anxiety disorder",
      "SPD": "Sporadic Parkinson disease"
    },
    "Annotations": {
      "IsAbout": {
        "TermURL": "nb:Diagnosis",
        "Label": "Diagnosis"
      },
      "Levels": {
        "SPD": {
          "TermURL": "snomed:724761004",
          "Label": "Sporadic Parkinson disease"
        },
        "GAD": {
          "TermURL": "snomed:21897009",
          "Label": "Generalized anxiety disorder"
        }
      },
      "MissingValues": [""]
    }
  },
  "secondary_diag": {
    "Description": "Secondary diagnosis at baseline visit",
    "Levels": {
      "MDD": "Major depressive disorder"
    },
    "Annotations": {
      "IsAbout": {
        "TermURL": "nb:Diagnosis",
        "Label": "Diagnosis"
      },
      "Levels": {
        "MDD": {
          "TermURL": "snomed:370143000",
          "Label": "Major depressive disorder"
        }
      },
      "MissingValues": [""],
      "VariableType": "Categorical"
    }
  },
  "sex": {
    "Description": "Sex variable",
    "Levels": {
      "M": "Male",
      "F": "Female"
    },
    "Annotations": {
      "IsAbout": {
        "TermURL": "nb:Sex",
        "Label": "Sex"
      },
      "Levels": {
        "M": {
          "TermURL": "snomed:248153007",
          "Label": "Male"
        },
        "F": {
          "TermURL": "snomed:248152002",
          "Label": "Female"
        }
      },
      "VariableType": "Categorical"
    }
  },
  "participant_age": {
    "Description": "Age of the participant",
    "Annotations": {
      "IsAbout": {
        "TermURL": "nb:Age",
        "Label": "Chronological age"
      },
      "Format": {
        "TermURL": "nb:FromISO8601",
        "Label": "A period of time defined according to the ISO8601 standard"
      },
      "VariableType": "Continuous"
    }
  }
}<|MERGE_RESOLUTION|>--- conflicted
+++ resolved
@@ -36,11 +36,8 @@
           "Label": "Healthy Control"
         }
       },
-<<<<<<< HEAD
+      "MissingValues": ["PD"],
       "VariableType": "Categorical"
-=======
-      "MissingValues": ["PD"]
->>>>>>> 82a36a05
     }
   },
   "primary_diag": {
