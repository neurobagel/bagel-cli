--- conflicted
+++ resolved
@@ -36,11 +36,8 @@
           "Label": "Parkinson's disease"
         }
       },
-<<<<<<< HEAD
+      "MissingValues": ["CTRL"],
       "VariableType": "Categorical"
-=======
-      "MissingValues": ["CTRL"]
->>>>>>> 82a36a05
     }
   },
 }