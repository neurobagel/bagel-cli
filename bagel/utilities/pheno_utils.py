from __future__ import annotations

from collections import defaultdict
from copy import deepcopy
from typing import Optional, Union

import isodate
import jsonschema
import pandas as pd
import pydantic
from typer import BadParameter, CallbackParam

from bagel import dictionary_models, mappings
from bagel.logger import log_error, logger
from bagel.mappings import DEPRECATED_NAMESPACE_PREFIXES, NB

# TODO: Once we remove support for v1 annotation tool data dictionaries, revert to using this version for data dictionary schema validation
# DICTIONARY_SCHEMA = dictionary_models.DataDictionary.model_json_schema()

AGE_FORMATS = {
    "float": NB.pf + ":FromFloat",
    "int": NB.pf + ":FromInt",
    "euro": NB.pf + ":FromEuro",
    "bounded": NB.pf + ":FromBounded",
    "iso8601": NB.pf + ":FromISO8601",
    "range": NB.pf + ":FromRange",
}


def get_available_configs(config_namespaces_mapping: list) -> list:
    """Return the list of names of available community configurations."""
    return [config["config_name"] for config in config_namespaces_mapping]


def additional_config_help_text() -> str:
    """
    Construct a warning to be added in the help text for the --config option when no configurations are available.
    This is to inform the user explicitly in the rare case when no configurations are available, i.e. when fetching the remote file fails and there is no local backup found
    (if submodules were not properly initialized). In this case, allowed choices for --config would be shown as an empty list [],
    meaning even the default "Neurobagel" option would result in an invalid parameter error (and the `pheno` command cannot run).
    """
    if mappings.CONFIG_NAMESPACES_MAPPING == []:
        return (
            "[bold red]WARNING: Failed to locate any community configurations. "
            "Please check that you have an internet connection, or open an issue in https://github.com/neurobagel/bagel-cli/issues if the problem persists.[/bold red]"
        )
    return ""


def check_if_remote_config_namespaces_used():
    """Warn if the community configuration namespaces could not be fetched from the remote source."""
    if (
        mappings.CONFIG_NAMESPACES_FETCHING_ERR
        and mappings.CONFIG_NAMESPACES_MAPPING != []
    ):
        logger.warning(
            f"Failed to fetch configuration from {mappings.CONFIG_NAMESPACES_URL}. Error: {mappings.CONFIG_NAMESPACES_FETCHING_ERR}. "
            "Using a packaged backup configuration instead *which may be outdated*. "
            "Check your internet connection?"
        )


def get_supported_namespaces_for_config(config_name: str) -> dict:
    """Return a dictionary of supported namespace prefixes and their corresponding full URLs for a given community configuration."""
    config_namespaces = next(
        config["namespaces"]
        for config in mappings.CONFIG_NAMESPACES_MAPPING
        if config["config_name"] == config_name
    )

    config_namespaces_dict = {}
    for namespace_group in config_namespaces.values():
        for namespace in namespace_group:
            config_namespaces_dict[namespace["namespace_prefix"]] = namespace[
                "namespace_url"
            ]

    return config_namespaces_dict


def check_param_not_whitespace(param: CallbackParam, value: str) -> str:
    """Custom validation that the value for a string argument is not an empty string or just whitespace."""
    if value.isspace() or value == "":
        raise BadParameter(f"{param.name} cannot be an empty string.")
    return value


def validate_portal_uri(portal: Optional[str]) -> Optional[str]:
    """Custom validation that portal is a valid HttpUrl"""
    # NOTE: We need Optional in the validation type below to account for --portal being an optional argument in the pheno command
    try:
        pydantic.TypeAdapter(Optional[pydantic.HttpUrl]).validate_python(
            portal
        )
    except pydantic.ValidationError as err:
        raise BadParameter(
            "Not a valid http or https URL: "
            f"{err.errors()[0]['msg']} \nPlease try again."
        ) from err

    return portal


def get_columns_about(data_dict: dict, concept: str) -> list:
    """
    Returns all column names that have been annotated as "IsAbout" the desired concept.
    Parameters
    ----------
    data_dict: dict
        A valid Neurobagel annotated data dictionary must be provided.
    concept: str
        A (shorthand) IRI for a concept that a column can be "about"

    Returns
    list
        List of column names that are "about" the desired concept

    -------

    """
    return [
        col
        for col, content in get_annotated_columns(data_dict)
        if content["Annotations"]["IsAbout"]["TermURL"] == concept
    ]


def get_annotated_columns(data_dict: dict) -> list[tuple[str, dict]]:
    """
    Return a list of all columns that have Neurobagel 'Annotations' in a data dictionary,
    where each column is represented as a tuple of the column name (dictionary key from the data dictionary) and
    properties (all dictionary contents from the data dictionary).
    """
    return [
        (col, content)
        for col, content in data_dict.items()
        if "Annotations" in content
    ]


def recursive_find_values_for_key(data: dict, target: str) -> list:
    """
    Recursively search for a key in a possibly nested dictionary and return a list of all values found for that key.

    TODO: This function currently only considers nested dicts, and would need to be expanded if Neurobagel
    data dictionaries grow to have controlled terms inside list objects.
    """
    target_values = []
    if isinstance(data, dict):
        for key, value in data.items():
            if key == target:
                target_values.append(value)
            else:
                target_values.extend(
                    recursive_find_values_for_key(data=value, target=target)
                )
    return target_values


def find_unsupported_namespaces_and_term_urls(
    data_dict: dict,
    config: str,
) -> tuple[list, dict]:
    """
    From a provided data dictionary, find all term URLs that contain an unsupported namespace prefix.
    Return a tuple of unsupported prefixes and a dictionary of the offending column names and their unrecognized term URLs.
    """
    unsupported_prefixes = set()
    unrecognized_term_urls = {}

    supported_namespaces = get_supported_namespaces_for_config(config)

    for col, content in get_annotated_columns(data_dict):
        for col_term_url in recursive_find_values_for_key(
            content["Annotations"], "TermURL"
        ):
            prefix = col_term_url.split(":")[0]
            if prefix not in supported_namespaces:
                unsupported_prefixes.add(prefix)
                unrecognized_term_urls[col] = col_term_url

    # sort the prefixes for a predictable order in the error message
    return sorted(unsupported_prefixes), unrecognized_term_urls


def find_deprecated_namespaces(namespaces: list) -> list:
    """Return the deprecated vocabulary namespace prefixes found in a list of namespace prefixes."""
    return [ns for ns in namespaces if ns in DEPRECATED_NAMESPACE_PREFIXES]


def map_categories_to_columns(data_dict: dict) -> dict[str, list]:
    """
    Maps all pre-defined Neurobagel categories (e.g. "Sex") to a list containing all column names (if any) that
    have been linked to this category.

    Returns a dictionary where the keys are the aliases for Neurobagel categories and the values are lists of column names.
    """
    return {
        cat_name: get_columns_about(data_dict, cat_iri)
        for cat_name, cat_iri in mappings.NEUROBAGEL.items()
        if get_columns_about(data_dict, cat_iri)
    }


def map_tools_to_columns(data_dict: dict) -> dict[str, list]:
    """
    Return a mapping of all assessment tools described in the data dictionary to the columns that
    are mapped to it.

    Returns a dictionary where the keys are the assessment tool IRIs and the values are lists of column names.
    """
    out_dict = defaultdict(list)
    for col, content in get_annotated_columns(data_dict):
        part_of = content["Annotations"].get("IsPartOf")
        if part_of is not None:
            out_dict[part_of.get("TermURL")].append(col)

    return out_dict


def is_missing_value(
    value: Union[str, int], column: str, data_dict: dict
) -> bool:
    """Determine if a raw value is listed as a missing value in the data dictionary entry for this column"""
    return value in data_dict[column]["Annotations"].get("MissingValues", [])


def is_column_categorical(column: str, data_dict: dict) -> bool:
    """Determine whether a column in a Neurobagel data dictionary is categorical"""
    column_annotation = data_dict[column]["Annotations"]

    try:
        dictionary_models.CategoricalNeurobagel.model_validate(
            column_annotation
        )
        return True
    except pydantic.ValidationError:
        return False


def map_cat_val_to_term(
    value: Union[str, int], column: str, data_dict: dict
) -> str:
    """Take a raw categorical value and return the controlled term it has been mapped to"""
    return data_dict[column]["Annotations"]["Levels"][value]["TermURL"]


def get_age_format(column: str, data_dict: dict) -> str:
    return data_dict[column]["Annotations"]["Format"]["TermURL"]


def transform_age(value: str, value_format: str) -> float:
    try:
        if value_format in [
            AGE_FORMATS["float"],
            AGE_FORMATS["int"],
        ]:
            return float(value)
        if value_format == AGE_FORMATS["euro"]:
            return float(value.replace(",", "."))
        if value_format == AGE_FORMATS["bounded"]:
            return float(value.strip("+"))
        if value_format == AGE_FORMATS["iso8601"]:
            if not value.startswith("P"):
                pvalue = "P" + value
            else:
                pvalue = value
            duration = isodate.parse_duration(pvalue)
            return float(duration.years + duration.months / 12)
        if value_format == AGE_FORMATS["range"]:
            a_min, a_max = value.split("-")
            return sum(map(float, [a_min, a_max])) / 2
        log_error(
            logger,
            f"The data dictionary contains an unrecognized age format: {value_format}. "
            f"Ensure that the format TermURL is one of {list(AGE_FORMATS.values())}.",
        )
    except (ValueError, isodate.isoerror.ISO8601Error) as e:
        log_error(
            logger,
            f"Error applying the format {value_format} to the age value: {value}. Error: {e}\n"
            f"Check your data dictionary to ensure that the annotated age format matches the age values in your phenotypic table, "
            "and that any missing values in your age column have been correctly annotated. "
            "For examples of acceptable values for specific age formats, see https://neurobagel.org/data_models/dictionaries/#age.",
        )


def get_transformed_values(
    columns: list, row: pd.Series, data_dict: dict
) -> list:
    """Convert a list of raw phenotypic values to the corresponding controlled terms, from columns that have not been annotated as being about an assessment tool."""
    transf_vals: list[float | str] = []
    for col in columns:
        value = row[col]
        if is_missing_value(value, col, data_dict):
            continue
        if is_column_categorical(col, data_dict):
            transf_vals.append(map_cat_val_to_term(value, col, data_dict))
        else:
            # TODO: replace with more flexible solution when we have more
            # continuous variables than just age
            transf_vals.append(
                transform_age(str(value), get_age_format(col, data_dict))
            )

    return transf_vals


# TODO: Check all columns and then return list of offending columns' names
def categorical_cols_have_bids_levels(data_dict: dict) -> bool:
    for col, content in get_annotated_columns(data_dict):
        if (
            is_column_categorical(col, data_dict)
            and content.get("Levels") is None
        ):
            return False

    return True


def get_mismatched_categorical_levels(data_dict: dict) -> list:
    """
    Returns list of any categorical columns from a data dictionary that have different entries
    for the "Levels" key between the column's BIDS and Neurobagel annotations.
    """
    mismatched_cols = []
    for col, content in get_annotated_columns(data_dict):
        if is_column_categorical(col, data_dict):
            known_levels = list(
                content["Annotations"]["Levels"].keys()
            ) + content["Annotations"].get("MissingValues", [])
            if set(content.get("Levels", {}).keys()).difference(known_levels):
                mismatched_cols.append(col)

    return mismatched_cols


def are_any_available(columns: list, row: pd.Series, data_dict: dict) -> bool:
    """
    Checks that at least one of the values in the specified columns is not a missing value.
    This is mainly useful to determine the availability of an assessment tool
    """
    return any(
        not is_missing_value(value, column, data_dict)
        for column, value in row[columns].items()
    )


def find_missing_annotated_cols(
    data_dict: dict, pheno_df: pd.DataFrame
) -> list:
    """
    Find columns that are annotated in the data dictionary but not present in the phenotypic file.
    """
    missing_annotated_cols = []
    for col, _ in get_annotated_columns(data_dict):
        if col not in pheno_df.columns:
            missing_annotated_cols.append(col)

    return missing_annotated_cols


def find_undefined_cat_col_values(
    data_dict: dict, pheno_df: pd.DataFrame
) -> dict[str, list]:
    """
    Checks that all categorical column values have annotations. Returns a dictionary containing
    any categorical column names and specific column values not defined in the corresponding data
    dictionary entry.
    """
    all_undefined_values = {}
    for col, content in get_annotated_columns(data_dict):
        if is_column_categorical(col, data_dict):
            known_values = list(
                content["Annotations"]["Levels"].keys()
            ) + content["Annotations"].get("MissingValues", [])
            unknown_values = []
            for value in pheno_df[col].unique():
                if value not in known_values:
                    unknown_values.append(value)
            if unknown_values:
                all_undefined_values[col] = unknown_values

    return all_undefined_values


def find_unused_missing_values(
    data_dict: dict, pheno_df: pd.DataFrame
) -> dict[str, list]:
    """
    Checks if missing values annotated in the data dictionary appear at least once in the phenotypic file.
    Returns a dictionary containing any column names and annotated missing values not found in the phenotypic
    file column.
    """
    all_unused_missing_vals = {}
    for col, content in get_annotated_columns(data_dict):
        unused_missing_vals = []
        for missing_val in content["Annotations"].get("MissingValues", []):
            if missing_val not in pheno_df[col].unique():
                unused_missing_vals.append(missing_val)
        if unused_missing_vals:
            all_unused_missing_vals[col] = unused_missing_vals

    return all_unused_missing_vals


def get_rows_with_empty_strings(df: pd.DataFrame, columns: list) -> list:
    """For specified columns, returns the indices of rows with empty strings"""
    # NOTE: Profile this section if things get slow, transforming "" -> nan and then
    # using .isna() will very likely be much faster
    empty_row = df[columns].eq("").any(axis=1)
    # Return the row index as it would look in a spreadsheet program, 1-based and including the header
    return [idx + 2 for idx in empty_row[empty_row].index]


def construct_dictionary_schema_for_validation() -> dict:
    """
    For backwards compatibility with the v1 annotation tool, we patch the data dictionary schema
    to allow for either a 'Format' or 'Transformation' key (but not both) for continuous columns.
    This ensures that v1 annotation tool data dictionaries still pass the initial schema validation (for now),
    without encoding the 'Transformation' key in the updated data dictionary model itself.

    TODO: Remove once we no longer support data dictionaries annotated using annotation tool v1.
    """
    patched_schema = deepcopy(
        dictionary_models.DataDictionary.model_json_schema()
    )
    continuous_schema = patched_schema["$defs"]["ContinuousNeurobagel"]
    continuous_schema["properties"]["Transformation"] = deepcopy(
        continuous_schema["properties"]["Format"]
    )
    if "Format" in continuous_schema.get("required", []):
        continuous_schema["required"].remove("Format")
    continuous_schema["oneOf"] = [
        {"required": ["Transformation"], "not": {"required": ["Format"]}},
        {"required": ["Format"], "not": {"required": ["Transformation"]}},
    ]
    return patched_schema


def validate_data_dict(data_dict: dict, config: str) -> None:
    try:
        jsonschema.validate(
            data_dict, construct_dictionary_schema_for_validation()
        )
    except jsonschema.ValidationError as e:
        # TODO: When *every* item in an input JSON is not schema valid,
        # jsonschema.validate will raise a ValidationError for only *one* item among them.
        # Weirdly, the item that is chosen can vary, possibly due to jsonschema internally processing/validating
        # items in an inconsistent order.
        # You can reproduce this by running `bagel pheno` on the example_invalid input pair.
        # This isn't necessarily a problem as the error will not be wrong, but if we care about
        # returning ALL invalid items, we may want to use something like a Draft7Validator instance instead.
        # NOTE: If the validation error occurs at the root level (i.e., the entire JSON object fails),
        # e.path may be empty. We have a backup descriptor "Entire document" for the offending item in this case.
        log_error(
            logger,
            "The data dictionary is not a valid Neurobagel data dictionary. "
            f"Entry that failed validation: {e.path[-1] if e.path else 'Entire document'}\n"
            f"Details: {e.message}\n"
            "[italic]TIP: Ensure each annotated column contains an 'Annotations' key.[/italic]",
        )

    if get_annotated_columns(data_dict) == []:
        log_error(
            logger,
            "The data dictionary must contain at least one column with Neurobagel annotations.",
        )

    unsupported_namespaces, unrecognized_term_urls = (
        find_unsupported_namespaces_and_term_urls(data_dict, config)
    )
    if unsupported_namespaces:
        namespace_deprecation_msg = ""
        if config == mappings.DEFAULT_CONFIG:
            if deprecated_namespaces := find_deprecated_namespaces(
                unsupported_namespaces
            ):
                namespace_deprecation_msg = (
                    f"\n\nMore info: The following vocabularies have been deprecated by Neurobagel: {deprecated_namespaces}. "
                    "Please update your data dictionary using the latest version of the annotation tool at https://annotate.neurobagel.org."
                )
        log_error(
            logger,
            f"The data dictionary contains unsupported vocabulary namespace prefixes: {unsupported_namespaces}\n"
            f"Unsupported vocabularies are used for terms in the following columns' annotations: {unrecognized_term_urls}\n"
            f"Please ensure the data dictionary only includes terms from vocabularies recognized by {config}. "
            f"{namespace_deprecation_msg}",
        )

    if (
        len(
            get_columns_about(
                data_dict, concept=mappings.NEUROBAGEL["participant"]
            )
        )
        == 0
    ):
        log_error(
            logger,
            "The data dictionary must contain at least one column annotated as being about participant ID.",
        )

    # TODO: remove this validation when we start handling multiple participant and / or session ID columns
    if (
        len(
            get_columns_about(
                data_dict, concept=mappings.NEUROBAGEL["participant"]
            )
        )
        > 1
    ) | (
        len(
            get_columns_about(
                data_dict, concept=mappings.NEUROBAGEL["session"]
            )
        )
        > 1
    ):
        log_error(
            logger,
            "The data dictionary has more than one column about participant ID or session ID. "
            "Please ensure only one column is annotated for participant and session IDs.",
        )

    if (
        set(map_categories_to_columns(data_dict).keys())
        == {"participant", "session"}
    ) or (set(map_categories_to_columns(data_dict).keys()) == {"participant"}):
        logger.warning(
            "The only columns annotated in the data dictionary are participant ID or session ID columns. "
            "As a result, the generated graph-ready data will not contain any subject phenotypic characteristics. "
            "Check that all relevant phenotypic columns in your data table have been annotated."
        )

    if (
        len(get_columns_about(data_dict, concept=mappings.NEUROBAGEL["sex"]))
        > 1
    ):
        logger.warning(
<<<<<<< HEAD
            "The provided data dictionary indicates more than one column about sex. "
            "Neurobagel cannot resolve multiple sex values per subject-session, and so will use only the first identified column for sex data."
=======
            "The data dictionary indicates more than one column about sex. "
            "Neurobagel cannot resolve multiple sex values per subject-session, and so will only consider the first of these columns for sex data."
>>>>>>> 34da63df
        )

    if (
        len(get_columns_about(data_dict, concept=mappings.NEUROBAGEL["age"]))
        > 1
    ):
        logger.warning(
<<<<<<< HEAD
            "The provided data dictionary indicates more than one column about age. "
            "Neurobagel cannot resolve multiple age values per subject-session, and so will use only the first identified column for age data."
        )

    if (
        len(
            get_columns_about(
                data_dict, concept=mappings.NEUROBAGEL["subject_group"]
            )
        )
        > 1
    ):
        logger.warning(
            "The provided data dictionary indicates more than one column about subject group. "
            "Neurobagel cannot resolve multiple subject group values per subject-session, and so will use only the first identified column for subject group data."
=======
            "The data dictionary indicates more than one column about age. "
            "Neurobagel cannot resolve multiple age values per subject-session, so will only consider the first of these columns for age data."
>>>>>>> 34da63df
        )

    if not categorical_cols_have_bids_levels(data_dict):
        logger.warning(
            "The data dictionary contains at least one column that looks categorical but lacks a BIDS 'Levels' attribute."
        )

    if mismatched_cols := get_mismatched_categorical_levels(data_dict):
        logger.warning(
            f"The data dictionary contains columns with mismatched levels between the BIDS and Neurobagel annotations: {mismatched_cols}"
        )


def check_for_duplicate_ids(data_dict: dict, pheno_df: pd.DataFrame):
    """Log an error if there are duplicate participant IDs or duplicate combinations of participant and session IDs, if both are present."""
    id_columns = get_columns_about(
        data_dict, concept=mappings.NEUROBAGEL["participant"]
    ) + get_columns_about(data_dict, concept=mappings.NEUROBAGEL["session"])
    duplicates_mask = pheno_df.duplicated(subset=id_columns, keep=False)
    if duplicates_mask.any():
        duplicate_indices = [
            idx + 2 for idx in pheno_df[duplicates_mask].index
        ]
        log_error(
            logger,
            "The phenotypic table contains duplicate participant IDs or duplicate combinations of participant and session IDs. "
            f"Duplicate IDs were found in these rows (header row is 1): {duplicate_indices}. "
            "Ensure that each row represents a unique participant or participant-session (if a session column is present).",
        )


def validate_inputs(
    data_dict: dict, pheno_df: pd.DataFrame, config: str
) -> None:
    """Determines whether input data are valid"""
    validate_data_dict(data_dict, config)

    if missing_annotated_cols := find_missing_annotated_cols(
        data_dict, pheno_df
    ):
        log_error(
            logger,
            "The provided phenotypic table and data dictionary are incompatible. "
            f"The following columns are annotated in the data dictionary but are missing from the phenotypic table: {missing_annotated_cols}. "
            "Check that you've selected the correct data dictionary for your phenotypic table. "
            "Each column described in the data dictionary must have a corresponding column with the same name in the phenotypic table.",
        )

    columns_about_ids = get_columns_about(
        data_dict, concept=mappings.NEUROBAGEL["participant"]
    ) + get_columns_about(data_dict, concept=mappings.NEUROBAGEL["session"])
    if row_indices := get_rows_with_empty_strings(pheno_df, columns_about_ids):
        log_error(
            logger,
            "The phenotypic table contains missing values in participant or session ID columns. "
            "Ensure that each row includes a non-empty participant ID (and session ID, if the table contains a session ID column). "
            f"Missing IDs were found in these rows (header row is 1): {row_indices}. "
            "[italic]TIP: Check that your table does not have any completely empty rows.[/italic]",
        )

    check_for_duplicate_ids(data_dict, pheno_df)

    undefined_cat_col_values = find_undefined_cat_col_values(
        data_dict, pheno_df
    )
    if undefined_cat_col_values:
        log_error(
            logger,
            "One or more unique values found in annotated categorical columns of the phenotypic table are missing annotations in the data dictionary "
            f"(shown by column as 'column_name': [unannotated_values]): {undefined_cat_col_values}. "
            "Check that you've selected the correct data dictionary or annotate the values that are missing. "
            "[italic]TIP: Ensure that column values in the table exactly match the values annotated in the data dictionary.[/italic]",
        )

    unused_missing_values = find_unused_missing_values(data_dict, pheno_df)
    if unused_missing_values:
        logger.warning(
            "Some values annotated as missing values in the data dictionary were not found "
            "in the corresponding phenotypic table column(s) (shown as 'column_name': [unused_missing_values]): "
            f"{unused_missing_values}. If this is not intentional, please check your data dictionary "
            "and phenotypic table."
        )


def convert_transformation_to_format(data_dict: dict) -> dict:
    """
    If the uploaded data dictionary contains any "Transformation" keys, rename the key(s) to "Format"
    internally for downstream operations involving the data dictionary.
    This ensures compatibility with both v1 and v2 annotation tool-generated data dictionaries.

    TODO: Remove when we no longer support data dictionaries annotated using annotation tool v1.
    """
    age_column_names = get_columns_about(
        data_dict, concept=mappings.NEUROBAGEL["age"]
    )
    if age_column_names:
        age_cols_using_transformation = []
        for age_column_name in age_column_names:
            age_annotations = data_dict[age_column_name]["Annotations"]
            if "Transformation" in age_annotations:
                age_cols_using_transformation.append(age_column_name)
                age_annotations["Format"] = age_annotations.pop(
                    "Transformation"
                )

        if age_cols_using_transformation:
            logger.warning(
                f"The data dictionary contains a deprecated 'Transformation' key in the annotations for the column(s): {age_cols_using_transformation}. "
                "This key has been replaced by 'Format'. For now, 'Transformation' will be interpreted as equivalent to 'Format', "
                "but support for 'Transformation' will be removed in a future release. "
                "We recommend updating your data dictionary using the latest version of the Neurobagel annotation tool."
            )

    return data_dict<|MERGE_RESOLUTION|>--- conflicted
+++ resolved
@@ -538,13 +538,8 @@
         > 1
     ):
         logger.warning(
-<<<<<<< HEAD
-            "The provided data dictionary indicates more than one column about sex. "
-            "Neurobagel cannot resolve multiple sex values per subject-session, and so will use only the first identified column for sex data."
-=======
             "The data dictionary indicates more than one column about sex. "
             "Neurobagel cannot resolve multiple sex values per subject-session, and so will only consider the first of these columns for sex data."
->>>>>>> 34da63df
         )
 
     if (
@@ -552,9 +547,8 @@
         > 1
     ):
         logger.warning(
-<<<<<<< HEAD
-            "The provided data dictionary indicates more than one column about age. "
-            "Neurobagel cannot resolve multiple age values per subject-session, and so will use only the first identified column for age data."
+            "The data dictionary indicates more than one column about age. "
+            "Neurobagel cannot resolve multiple age values per subject-session, so will only consider the first of these columns for age data."
         )
 
     if (
@@ -566,12 +560,8 @@
         > 1
     ):
         logger.warning(
-            "The provided data dictionary indicates more than one column about subject group. "
+            "The data dictionary indicates more than one column about subject group. "
             "Neurobagel cannot resolve multiple subject group values per subject-session, and so will use only the first identified column for subject group data."
-=======
-            "The data dictionary indicates more than one column about age. "
-            "Neurobagel cannot resolve multiple age values per subject-session, so will only consider the first of these columns for age data."
->>>>>>> 34da63df
         )
 
     if not categorical_cols_have_bids_levels(data_dict):
